#ifndef NUMBER_THEORY_MODULAR_H_
#define NUMBER_THEORY_MODULAR_H_

#include <stddef.h>

#include <bit>
#include <concepts>
#include <limits>
#include <type_traits>

#include "number_theory/utility.h"

// Modular arithmetic

namespace tql {
namespace number_theory {

namespace modular_internal {

// Returns the equivalent element of |x| in the ring of integers modulo
// |modulus|. The result |y| should statisfy 0 <= y < modulus, and
// y = k*modulus + x for some integer k.
template <typename T,
          std::enable_if_t<std::numeric_limits<T>::is_integer, bool> = true>
constexpr T normalize(T x, T modulus) {
  T y = std::move(x);
  if (y < 0 || y >= modulus) {
    y %= modulus;
    if (y < 0)
      y += modulus;
  }
  return y;
}

// Wrapper of a modulus of type T.
// This is a helper class that wraps the template arguments for the Modular
// class, so that we can pass a single constant to the Modular template without
// specifying its type, for example Modular<10>.
template <typename T>
struct ModulusWrapper {
  using type = T;
  T value;
  constexpr ModulusWrapper(T x) : value(std::move(x)) {}
};

}  // namespace modular_internal

// Ring of integers modulo |mod|.
template <modular_internal::ModulusWrapper mod>
class Modular {
 public:
  // The base type of the values in the ring.
  using type = std::decay_t<typename decltype(mod)::type>;
  // The modulus of the modular ring.
  static constexpr type modulus = mod.value;

  static_assert(std::numeric_limits<type>::is_integer && modulus > 0,
                "Modular requires modulus to be a positive integer.");

  // This is an implicit constructor. We implicitly upgrade from Modular::type
  // to Modular to make it easier to use.
  Modular(type value = 0) { set(std::move(value)); }

  Modular(const Modular &other) = default;
  Modular(Modular &&other) = default;
  Modular &operator=(const Modular &other) = default;
  Modular &operator=(Modular &&other) = default;

  // This is an implicit conversion, because we want a seamless conversion from
  // Modular to Modular::type.
  operator type() const { return get(); }

  // Retrieves the value as Modular::type.
  const type &get() const { return value_; }

  // Sets the element to a given value.
  void set(type value) {
    value_ = modular_internal::normalize(std::move(value), modulus);
  }

  // Addition in the modular ring.
  Modular add(const Modular &rhs) const {
    check_addition_overflow();
    type new_value = value_ + rhs.value_;
    if (new_value >= modulus)
      new_value -= modulus;
    return Modular(new_value);
  }

  // Returns the additive inverse.
  Modular negate() const {
    if (value_ == 0)
      return *this;
    return Modular(modulus - value_);
  }

<<<<<<< HEAD
=======
  // Subtraction in the modular ring.
>>>>>>> 117f988d
  Modular subtract(const Modular &rhs) const { return add(rhs.negate()); }

  // Multiplication in the modular ring.
  Modular multiply(const Modular &rhs) const {
    check_multiplication_overflow();
    return Modular(value_ * rhs.value_);
  }

  // Compares for equality.
  bool equal(const Modular &rhs) const { return value_ == rhs.value_; }

 protected:
  // An internal value, representing an element in the modular ring.
  // It should always be in the range [0, modulus).
  type value_;

  static constexpr size_t type_width = std::numeric_limits<type>::digits;
  static constexpr size_t modulus_width =
      std::bit_width(static_cast<std::make_unsigned_t<type>>(modulus));

  // Emits a compilation error if addition may overflow.
  void check_addition_overflow() const {
    static_assert(
        modulus_width + 1 <= type_width,
        "Modular addition may overflow. Please use larger integer types.");
  }

  // Emits a compilation error if multiplication may overflow.
  void check_multiplication_overflow() const {
    static_assert(modulus_width * 2 <= type_width,
                  "Modular multiplication may overflow. "
                  "Please use larger integer types.");
  }
};

namespace modular_internal {

// Tests if the type T is the Modular class.
template <typename T>
struct IsModularImpl {
  template <auto mod,
            std::enable_if_t<std::is_same_v<T, Modular<mod>>, bool> = true>
  static constexpr std::true_type test(Modular<mod>);

  static constexpr std::false_type test(...);

  static constexpr bool result = decltype(test(std::declval<T>()))::value;
};

}  // namespace modular_internal

template <typename T>
concept IsModular = modular_internal::IsModularImpl<T>::result;

// Overloads an arithmetic operator with a class method.
#define OVERLOAD_ARITHMETIC_OPERATOR(CONCEPT, OP, METHOD) \
  template <CONCEPT M>                                    \
  M operator OP(const M &lhs, const M &rhs) {             \
    return lhs.METHOD(rhs);                               \
  }                                                       \
  template <CONCEPT M, std::convertible_to<M> T>          \
  M operator OP(const M &lhs, const T &rhs) {             \
    return lhs.METHOD(static_cast<M>(rhs));               \
  }                                                       \
  template <CONCEPT M, std::convertible_to<M> T>          \
  M operator OP(const T &lhs, const M &rhs) {             \
    return static_cast<M>(lhs).METHOD(rhs);               \
  }

// Overloads an inplace operator with a class method.
#define OVERLOAD_INPLACE_OPERATOR(CONCEPT, OP, METHOD) \
  template <CONCEPT M, std::convertible_to<M> T>       \
  M &operator OP(M &lhs, const T &rhs) {               \
    lhs = lhs.METHOD(static_cast<M>(rhs));             \
    return lhs;                                        \
  }

// Overloads a pair of comparison operator with a class method.
#define OVERLOAD_COMPARISON_OPERATOR(CONCEPT, OP, OP_NEG, METHOD) \
  template <CONCEPT M>                                            \
  bool operator OP(const M &lhs, const M &rhs) {                  \
    return lhs.METHOD(rhs);                                       \
  }                                                               \
  template <CONCEPT M, std::convertible_to<M> T>                  \
  bool operator OP(const M &lhs, const T &rhs) {                  \
    return lhs.METHOD(static_cast<M>(rhs));                       \
  }                                                               \
  template <CONCEPT M, std::convertible_to<M> T>                  \
  bool operator OP(const T &lhs, const M &rhs) {                  \
    return static_cast<M>(lhs).METHOD(rhs);                       \
  }                                                               \
  template <CONCEPT M>                                            \
  bool operator OP_NEG(const M &lhs, const M &rhs) {              \
    return !lhs.METHOD(rhs);                                      \
  }                                                               \
  template <CONCEPT M, std::convertible_to<M> T>                  \
  bool operator OP_NEG(const M &lhs, const T &rhs) {              \
    return !lhs.METHOD(static_cast<M>(rhs));                      \
  }                                                               \
  template <CONCEPT M, std::convertible_to<M> T>                  \
  bool operator OP_NEG(const T &lhs, const M &rhs) {              \
    return !static_cast<M>(lhs).METHOD(rhs);                      \
  }

// Overloads an unary operator with a class method.
#define OVERLOAD_UNARY_OPERRATOR(CONCEPT, OP, METHOD) \
  template <CONCEPT M>                                \
  M operator OP(const M &x) {                         \
    return x.METHOD();                                \
  }

// Overload an increment/decrement operator with a class method.
#define OVERLOAD_INCDEC_OPERRATOR(CONCEPT, OP, METHOD) \
  /* prefix */                                         \
  template <CONCEPT M>                                 \
  M &operator OP(M &x) {                               \
    x = x.METHOD(M(1));                                \
    return x;                                          \
  }                                                    \
  /* postfix */                                        \
  template <CONCEPT M>                                 \
  M operator OP(M &x, int) {                           \
    M old = x;                                         \
    x = x.METHOD(M(1));                                \
    return old;                                        \
  }

OVERLOAD_ARITHMETIC_OPERATOR(IsModular, +, add)
OVERLOAD_ARITHMETIC_OPERATOR(IsModular, -, subtract)
OVERLOAD_ARITHMETIC_OPERATOR(IsModular, *, multiply)

OVERLOAD_INPLACE_OPERATOR(IsModular, +=, add)
OVERLOAD_INPLACE_OPERATOR(IsModular, -=, subtract)
OVERLOAD_INPLACE_OPERATOR(IsModular, *=, multiply)

OVERLOAD_COMPARISON_OPERATOR(IsModular, ==, !=, equal)

OVERLOAD_UNARY_OPERRATOR(IsModular, -, negate)
OVERLOAD_UNARY_OPERRATOR(IsModular, +, get)

OVERLOAD_INCDEC_OPERRATOR(IsModular, ++, add)
OVERLOAD_INCDEC_OPERRATOR(IsModular, --, subtract)

#undef OVERLOAD_ARITHMETIC_OPERATOR
#undef OVERLOAD_INPLACE_OPERATOR
#undef OVERLOAD_COMPARISON_OPERATOR
#undef OVERLOAD_UNARY_OPERRATOR
#undef OVERLOAD_INCDEC_OPERRATOR

}  // namespace number_theory

using number_theory::Modular;

}  // namespace tql

#endif  // NUMBER_THEORY_MODULAR_H_<|MERGE_RESOLUTION|>--- conflicted
+++ resolved
@@ -94,10 +94,7 @@
     return Modular(modulus - value_);
   }
 
-<<<<<<< HEAD
-=======
   // Subtraction in the modular ring.
->>>>>>> 117f988d
   Modular subtract(const Modular &rhs) const { return add(rhs.negate()); }
 
   // Multiplication in the modular ring.
